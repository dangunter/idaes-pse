--- conflicted
+++ resolved
@@ -169,15 +169,9 @@
 
     # "Integration" loop
     for i in fe_in_range:
-<<<<<<< HEAD
-        t_prev = time.card((i-1)*ncp+1)
-
-        fe = [time.card(k) for k in range((i-1)*ncp+2, i*ncp+2)]
-=======
         t_prev = time.at((i-1)*ncp+1)
 
         fe = [time.at(k) for k in range((i-1)*ncp+2, i*ncp+2)]
->>>>>>> a9229179
 
         con_list = []
         for t in fe:
