#################################################################################
# The Institute for the Design of Advanced Energy Systems Integrated Platform
# Framework (IDAES IP) was produced under the DOE Institute for the
# Design of Advanced Energy Systems (IDAES), and is copyright (c) 2018-2021
# by the software owners: The Regents of the University of California, through
# Lawrence Berkeley National Laboratory,  National Technology & Engineering
# Solutions of Sandia, LLC, Carnegie Mellon University, West Virginia University
# Research Corporation, et al.  All rights reserved.
#
# Please see the files COPYRIGHT.md and LICENSE.md for full copyright and
# license information.
#################################################################################
"""
Deprecation path for renamed model.
"""
<<<<<<< HEAD
from pyomo.common.deprecation import deprecation_warning
=======
# Import Python libraries
import logging
import copy
import enum

# Import Pyomo units
import pyomo.environ as pyo
from pyomo.environ import units as pyunits

# Import IDAES cores
from idaes.core import VaporPhase, LiquidPhase, Component, PhaseType

from idaes.generic_models.properties.core.state_definitions import FTPx
from idaes.generic_models.properties.core.eos.ceos import Cubic, CubicType
from idaes.generic_models.properties.core.eos.ideal import Ideal
from idaes.generic_models.properties.core.phase_equil.forms import log_fugacity
from idaes.generic_models.properties.core.phase_equil import SmoothVLE
from idaes.generic_models.properties.core.pure import NIST, RPP4, RPP5

from idaes.generic_models.properties.core.generic.generic_reaction import (
    ConcentrationForm)
from idaes.generic_models.properties.core.reactions.dh_rxn import constant_dh_rxn
from idaes.generic_models.properties.core.reactions.rate_constant import arrhenius
from idaes.generic_models.properties.core.reactions.rate_forms import power_law_rate
from idaes.core.util.exceptions import ConfigurationError

# Set up logger
_log = logging.getLogger(__name__)


class EosType(enum.Enum):
    PR = 1
    IDEAL = 2

# Property Sources

# Source: NIST webbook
# Properties: Heat capacity coefficients for all species except ethane,
# propane, and butane. Reference enthalpies and entropies for all species.

# Source: The Properties of Gases and Liquids (1987)
# 4th edition, Chemical Engineering Series - Robert C. Reid
# Properties: Critical temperatures and pressures. Omega.
# Heat capacity coefficients for ethane, propane, and butane.

_phase_dicts_pr = {
    "Vap": {
        "type": VaporPhase,
        "equation_of_state": Cubic,
        "equation_of_state_options": {"type": CubicType.PR}
    },
    "Liq": {
        "type": LiquidPhase,
        "equation_of_state": Cubic,
        "equation_of_state_options": {"type": CubicType.PR}
    },
}

_phase_dicts_ideal = {
    "Vap": {
        "type": VaporPhase,
        "equation_of_state": Ideal,
    },
}

_component_params = {
    'H2': {
        'type': Component,
        'valid_phase_types': [PhaseType.vaporPhase],
        'elemental_composition': {'H': 2},
        'enth_mol_ig_comp': NIST,
        'entr_mol_ig_comp': NIST,
        'parameter_data': {
            'mw': (0.0020159, pyunits.kg/pyunits.mol),
            'pressure_crit': (13e5, pyunits.Pa),
            'temperature_crit': (33.2, pyunits.K),
            'omega': -0.218,
            'cp_mol_ig_comp_coeff': {
                'A': 33.066178,
                'B': -11.363417,
                'C': 11.432816,
                'D': -2.772874,
                'E': -0.158558,
                'F': -9.980797,
                'G': 172.707974,
                'H': 0.0},
        }
    },
    'CO': {
        'type': Component,
        'valid_phase_types': [PhaseType.vaporPhase],
        'elemental_composition': {'C': 1, 'O': 1},
        'enth_mol_ig_comp': NIST,
        'entr_mol_ig_comp': NIST,
        'parameter_data': {
            'mw': (0.0280101, pyunits.kg/pyunits.mol),
            'pressure_crit': (35e5, pyunits.Pa),
            'temperature_crit': (132.9, pyunits.K),
            'omega': 0.066,
            'cp_mol_ig_comp_coeff': {
                'A': 25.56759,
                'B': 6.09613,
                'C': 4.054656,
                'D': -2.671301,
                'E': 0.131021,
                'F': -118.0089,
                'G': 227.3665,
                'H': -110.5271},
        }
    },
    'H2O': {
        'type': Component,
        'valid_phase_types': [PhaseType.vaporPhase, PhaseType.liquidPhase],
        "phase_equilibrium_form": {("Vap", "Liq"): log_fugacity},
        'elemental_composition': {'H': 2, 'O': 1},
        'enth_mol_ig_comp': NIST,
        'entr_mol_ig_comp': NIST,
        'cp_mol_ig_comp': NIST,
        'pressure_sat_comp': NIST,
        'parameter_data': {
            'mw': (0.01801528, pyunits.kg/pyunits.mol),
            'pressure_crit': (221.2e5, pyunits.Pa),
            'temperature_crit': (647.3, pyunits.K),
            'omega': 0.344,
            'cp_mol_ig_comp_coeff': {
                'A': 30.092,
                'B': 6.832514,
                'C': 6.793435,
                'D': -2.53448,
                'E': 0.082139,
                'F': -250.881,
                'G': 223.3967,
                'H': -241.8264},
            'pressure_sat_comp_coeff': { # NIST <- Stull 1947
                'A': 4.6543,
                'B': 1435.264,
                'C': -64.848},
        }
    },
    'CO2': {
        'type': Component,
        'valid_phase_types': [PhaseType.vaporPhase],
        'elemental_composition': {'C': 1, 'O': 2},
        'enth_mol_ig_comp': NIST,
        'entr_mol_ig_comp': NIST,
        'cp_mol_ig_comp': NIST,
        'parameter_data': {
            'mw': (0.04401, pyunits.kg/pyunits.mol),
            'pressure_crit': (73.8e5, pyunits.Pa),
            'temperature_crit': (304.1, pyunits.K),
            'omega': 0.239,
            'cp_mol_ig_comp_coeff': {
                'A': 24.99735,
                'B': 55.18696,
                'C': -33.69137,
                'D': 7.948387,
                'E': -0.136638,
                'F': -403.6075,
                'G': 228.2431,
                'H': -393.5224},
        }
    },
    'O2': {
        'type': Component,
        'valid_phase_types': [PhaseType.vaporPhase],
        'elemental_composition': {'O': 2},
        'enth_mol_ig_comp': NIST,
        'entr_mol_ig_comp': NIST,
        'parameter_data': {
            'mw': (0.031998, pyunits.kg/pyunits.mol),
            'pressure_crit': (50.4e5, pyunits.Pa),
            'temperature_crit': (154.6, pyunits.K),
            'omega': 0.025,
            'cp_mol_ig_comp_coeff': {
                'A': 30.03235,
                'B': 8.772972,
                'C': -3.988133,
                'D': 0.788313,
                'E': -0.741599,
                'F': -11.32468,
                'G': 236.1663,
                'H': 0.0},
        }
    },
    'N2': {
        'type': Component,
        'valid_phase_types': [PhaseType.vaporPhase],
        'elemental_composition': {'N': 2},
        'enth_mol_ig_comp': NIST,
        'entr_mol_ig_comp': NIST,
        'parameter_data': {
            'mw': (0.0280134, pyunits.kg/pyunits.mol),
            'pressure_crit': (33.9e5, pyunits.Pa),
            'temperature_crit': (126.2, pyunits.K),
            'omega': 0.039,
            'cp_mol_ig_comp_coeff': {
                'A': 19.50583,
                'B': 19.88705,
                'C': -8.598535,
                'D': 1.369784,
                'E': 0.527601,
                'F': -4.935202,
                'G': 212.39,
                'H': 0.0},
        }
    },
    'Ar': {
        'type': Component,
        'valid_phase_types': [PhaseType.vaporPhase],
        'elemental_composition': {'Ar': 1},
        'enth_mol_ig_comp': NIST,
        'entr_mol_ig_comp': NIST,
        'parameter_data': {
            'mw': (0.039948, pyunits.kg/pyunits.mol),
            'pressure_crit': (48.7e5, pyunits.Pa),
            'temperature_crit': (150.8, pyunits.K),
            'omega': 0.001,
            'cp_mol_ig_comp_coeff': {
                'A': 20.786,
                'B': 2.825911e-07,
                'C': -1.464191e-07,
                'D': 1.092131e-08,
                'E': -3.661371e-08,
                'F': -6.19735,
                'G': 179.999,
                'H': 0.0},
        }
    },
    'CH4': {
        'type': Component,
        'valid_phase_types': [PhaseType.vaporPhase],
        'elemental_composition': {'C': 1, 'H': 4},
        'enth_mol_ig_comp': NIST,
        'entr_mol_ig_comp': NIST,
        'parameter_data': {
            'mw': (0.0160425, pyunits.kg/pyunits.mol),
            'pressure_crit': (46e5, pyunits.Pa),
            'temperature_crit': (190.4, pyunits.K),
            'omega': 0.011,
            'cp_mol_ig_comp_coeff': {
                'A': -0.703029,
                'B': 108.4773,
                'C': -42.52157,
                'D': 5.862788,
                'E': 0.678565,
                'F': -76.84376,
                'G': 158.7163,
                'H': -74.8731},
        }
    },
    'C2H6': {
        'type': Component,
        'valid_phase_types': [PhaseType.vaporPhase],
        'elemental_composition': {'C': 2, 'H': 6},
        'enth_mol_ig_comp': RPP4,
        'entr_mol_ig_comp': RPP4,
        'parameter_data': {
            'mw': (0.030069, pyunits.kg/pyunits.mol),
            'pressure_crit': (48.8e5, pyunits.Pa),
            'temperature_crit': (305.4, pyunits.K),
            'omega': 0.099,
            'cp_mol_ig_comp_coeff': {
                'A': 5.409,
                'B': 1.781e-1,
                'C': -6.938e-5,
                'D': 8.713e-9},
            'enth_mol_form_vap_comp_ref': (-84000, pyunits.J/pyunits.mol),
            'entr_mol_form_vap_comp_ref': (
                229.2, pyunits.J/pyunits.mol/pyunits.K)
        }
    },
    'C3H8': {
        'type': Component,
        'valid_phase_types': [PhaseType.vaporPhase],
        'elemental_composition': {'C': 3, 'H': 8},
        'enth_mol_ig_comp': RPP4,
        'entr_mol_ig_comp': RPP4,
        'parameter_data': {
            'mw': (0.0320849, pyunits.kg/pyunits.mol),
            'pressure_crit': (42.5e5, pyunits.Pa),
            'temperature_crit': (369.8, pyunits.K),
            'omega': 0.153,
            'cp_mol_ig_comp_coeff': {
                'A': -4.224,
                'B': 3.063e-1,
                'C': -1.586e-4,
                'D': 3.215e-8},
            'enth_mol_form_vap_comp_ref': (-104700, pyunits.J/pyunits.mol),
            'entr_mol_form_vap_comp_ref': (
                270.3, pyunits.J/pyunits.mol/pyunits.K)
        }
    },
    'C4H10': {
        'type': Component,
        'valid_phase_types': [PhaseType.vaporPhase],
        'elemental_composition': {'C': 4, 'H': 10},
        'enth_mol_ig_comp': RPP5,
        'entr_mol_ig_comp': RPP5,
        'parameter_data': {
            'mw': (0.058123, pyunits.kg/pyunits.mol), # RPP5
            'pressure_crit': (37.96e5, pyunits.Pa), # RPP5
            'temperature_crit': (425.12, pyunits.K), # RPP5
            'omega': 0.200, # RPP5
            'cp_mol_ig_comp_coeff': { # RPP5
                'a0': 5.547,
                'a1': 5.536e-3,
                'a2': 8.057e-5,
                'a3': -10.571e-8,
                'a4': 4.134e-11},
            'enth_mol_form_vap_comp_ref': (
                -125790, pyunits.J/pyunits.mol), # RPP5
            'entr_mol_form_vap_comp_ref': (
                310.23, pyunits.J/pyunits.mol/pyunits.K) # wikipedia data page
        }
    },
    'H2S': {
        'type': Component,
        'valid_phase_types': [PhaseType.vaporPhase],
        'elemental_composition': {'H':2, 'S':1},
        'enth_mol_ig_comp': NIST,
        'entr_mol_ig_comp': NIST,
        'parameter_data': {
            'mw': (0.034081, pyunits.kg/pyunits.mol), # NIST
            'pressure_crit': (89.6291e5, pyunits.Pa), # NIST <- Goodwin 1983
            'temperature_crit': (373.4, pyunits.K), # NIST <- Goodwin 1983
            'omega': 0.090, # RPP5
            'cp_mol_ig_comp_coeff': { # NIST <- Chase 1998
                'A': 26.88412,
                'B': 18.67809,
                'C': 3.434203,
                'D': -3.378702,
                'E': 0.135882,
                'F': -28.91211,
                'G': 233.3747,
                'H': -20.50202},
        }
    },
    'SO2': {
        'type': Component,
        'valid_phase_types': [PhaseType.vaporPhase],
        'elemental_composition': {'S':1, 'O':2},
        'enth_mol_ig_comp': NIST,
        'entr_mol_ig_comp': NIST,
        'parameter_data': {
            'mw': (0.064064, pyunits.kg/pyunits.mol), # NIST
            'pressure_crit': (78.84e5, pyunits.Pa), # RPP5
            'temperature_crit': (430.80, pyunits.K), # RPP5
            'omega': 0.0, # RPP5 (Not listed)
            'cp_mol_ig_comp_coeff': { # NIST <- Chase 1998
                'A': 21.43049,
                'B': 74.35094,
                'C': -57.75217,
                'D': 16.35534,
                'E': 0.086731,
                'F': -305.7688,
                'G': 254.8872,
                'H': -296.8422},
        }
    },
    'C2H4': {
        'type': Component,
        'valid_phase_types': [PhaseType.vaporPhase],
        'elemental_composition': {'C': 2, 'H': 4},
        'enth_mol_ig_comp': NIST,
        'entr_mol_ig_comp': NIST,
        'parameter_data': {
            'mw': (0.0280532, pyunits.kg/pyunits.mol), # NIST
            'pressure_crit': (50.6e5, pyunits.Pa), # NIST
            'temperature_crit': (282.5, pyunits.K), # NIST
            'omega': 0.087, # RPP5
            'cp_mol_ig_comp_coeff': { # NIST <- Chase 1998
                'A': -6.387880,
                'B': 184.4019,
                'C': -112.9718,
                'D': 28.49593,
                'E': 0.315540,
                'F': 48.17332,
                'G': 163.1568,
                'H': 52.46694},
        }
    },
}


# returns a configuration dictionary for the list of specified components
def get_prop(components=None, phases="Vap", eos=EosType.PR):
    if components is None:
        components = list(_component_params.keys())
    configuration = {
        "components": {}, # fill in later based on selected components
        "parameter_data": {},
        "phases": {},
        # Set base units of measurement
        "base_units": {"time": pyunits.s,
                       "length": pyunits.m,
                       "mass": pyunits.kg,
                       "amount": pyunits.mol,
                       "temperature": pyunits.K},

        # Specifying state definition
        "state_definition": FTPx,
        "state_bounds": {"flow_mol": (0, 8000, 50000, pyunits.mol/pyunits.s),
                         "temperature": (273.15, 500, 2500, pyunits.K),
                         "pressure": (5e4, 1.3e5, 1e8, pyunits.Pa)},
        "pressure_ref": (101325, pyunits.Pa),
        "temperature_ref": (298.15, pyunits.K),
    }

    c = configuration["components"]
    for comp in components:
        c[comp] = copy.deepcopy(_component_params[comp])
    if isinstance(phases, str):
        phases = [phases]
    for k in phases:
        if eos==EosType.PR:
            configuration["phases"][k] = copy.deepcopy(_phase_dicts_pr[k])
        elif eos==EosType.IDEAL:
            if k == "Liq":
                raise ConfigurationError(
                    "This parameter set does not support Ideal EOS with liquid")
            configuration["phases"][k] = copy.deepcopy(_phase_dicts_ideal[k])
        else:
            raise ValueError("Invalid EoS.")
    if len(phases) > 1:
        p = tuple(phases)
        configuration["phases_in_equilibrium"] = [p]
        configuration["phase_equilibrium_state"] = {p: SmoothVLE}
>>>>>>> 482ea0d1

deprecation_warning("The natural_gas_PR module has been moved to "
                    "idaes.models_extra.power_generation.properties.natural_gas_PR",
                    version="2.0.0.alpha0")

<<<<<<< HEAD
from idaes.models_extra.power_generation.properties.natural_gas_PR import *
=======
def get_rxn(property_package, reactions=None):
    rxns = {
        "property_package":property_package,
        "base_units":{
            "time": pyo.units.s,
            "length": pyo.units.m,
            "mass": pyo.units.kg,
            "amount": pyo.units.mol,
            "temperature": pyo.units.K},
        "rate_reactions":{
            "ch4_cmb":{
                "stoichiometry": {
                    ("Vap", "CH4"): -1,
                    ("Vap", "O2"): -2,
                    ("Vap", "H2O"): 2,
                    ("Vap", "CO2"): 1},
                "heat_of_reaction": constant_dh_rxn,
                "rate_constant": arrhenius,
                "rate_form": power_law_rate,
                "concentration_form": ConcentrationForm.moleFraction,
                "parameter_data": {
                    "dh_rxn_ref": 0,
                    "arrhenius_const": 0,
                    "energy_activation": 0}},
            "c2h6_cmb":{
                "stoichiometry": {
                    ("Vap", "C2H6"): -2,
                    ("Vap", "O2"): -7,
                    ("Vap", "H2O"): 6,
                    ("Vap", "CO2"): 4},
                "heat_of_reaction": constant_dh_rxn,
                "rate_constant": arrhenius,
                "rate_form": power_law_rate,
                "concentration_form": ConcentrationForm.moleFraction,
                "parameter_data": {
                    "dh_rxn_ref": 0,
                    "arrhenius_const": 0,
                    "energy_activation": 0}},
            "c3h8_cmb":{
                "stoichiometry": {
                    ("Vap", "C3H8"): -1,
                    ("Vap", "O2"): -5,
                    ("Vap", "H2O"): 4,
                    ("Vap", "CO2"): 3},
                "heat_of_reaction": constant_dh_rxn,
                "rate_constant": arrhenius,
                "rate_form": power_law_rate,
                "concentration_form": ConcentrationForm.moleFraction,
                "parameter_data": {
                    "dh_rxn_ref": 0,
                    "arrhenius_const": 0,
                    "energy_activation": 0}},
            "c4h10_cmb":{
                "stoichiometry": {
                    ("Vap", "C4H10"): -2,
                    ("Vap", "O2"): -13,
                    ("Vap", "H2O"): 10,
                    ("Vap", "CO2"): 8},
                "heat_of_reaction": constant_dh_rxn,
                "rate_constant": arrhenius,
                "rate_form": power_law_rate,
                "concentration_form": ConcentrationForm.moleFraction,
                "parameter_data": {
                    "dh_rxn_ref": 0,
                    "arrhenius_const": 0,
                    "energy_activation": 0}},
            "co_cmb":{
                "stoichiometry": {
                    ("Vap", "CO"): -2,
                    ("Vap", "O2"): -1,
                    ("Vap", "CO2"): 2},
                "heat_of_reaction": constant_dh_rxn,
                "rate_constant": arrhenius,
                "rate_form": power_law_rate,
                "concentration_form": ConcentrationForm.moleFraction,
                "parameter_data": {
                    "dh_rxn_ref": 0,
                    "arrhenius_const": 0,
                    "energy_activation": 0}},
            "h2_cmb":{
                "stoichiometry": {
                    ("Vap", "H2"): -2,
                    ("Vap", "O2"): -1,
                    ("Vap", "H2O"): 2},
                "heat_of_reaction": constant_dh_rxn,
                "rate_constant": arrhenius,
                "rate_form": power_law_rate,
                "concentration_form": ConcentrationForm.moleFraction,
                "parameter_data": {
                    "dh_rxn_ref": 0,
                    "arrhenius_const": 0,
                    "energy_activation": 0}},
            "h2s_cmb":{
                "stoichiometry": {
                    ("Vap", "H2S"): -2,
                    ("Vap", "O2"): -3,
                    ("Vap", "H2O"): 2,
                    ("Vap", "SO2"): 2},
                "heat_of_reaction": constant_dh_rxn,
                "rate_constant": arrhenius,
                "rate_form": power_law_rate,
                "concentration_form": ConcentrationForm.moleFraction,
                "parameter_data": {
                    "dh_rxn_ref": 0,
                    "arrhenius_const": 0,
                    "energy_activation": 0}},
            "c2h4_cmb":{
                "stoichiometry": {
                    ("Vap", "C2H4"): -1,
                    ("Vap", "O2"): -3,
                    ("Vap", "H2O"): 2,
                    ("Vap", "CO2"): 2},
                "heat_of_reaction": constant_dh_rxn,
                "rate_constant": arrhenius,
                "rate_form": power_law_rate,
                "concentration_form": ConcentrationForm.moleFraction,
                "parameter_data": {
                    "dh_rxn_ref": 0,
                    "arrhenius_const": 0,
                    "energy_activation": 0}},
        }
    }
    if reactions is None:
        return rxns
    else:
        for r in list(rxns["rate_reactions"].keys()):
            if r not in reactions:
                del rxns["rate_reactions"][r]
        return rxns
>>>>>>> 482ea0d1
<|MERGE_RESOLUTION|>--- conflicted
+++ resolved
@@ -13,572 +13,11 @@
 """
 Deprecation path for renamed model.
 """
-<<<<<<< HEAD
 from pyomo.common.deprecation import deprecation_warning
-=======
-# Import Python libraries
-import logging
-import copy
-import enum
 
-# Import Pyomo units
-import pyomo.environ as pyo
-from pyomo.environ import units as pyunits
-
-# Import IDAES cores
-from idaes.core import VaporPhase, LiquidPhase, Component, PhaseType
-
-from idaes.generic_models.properties.core.state_definitions import FTPx
-from idaes.generic_models.properties.core.eos.ceos import Cubic, CubicType
-from idaes.generic_models.properties.core.eos.ideal import Ideal
-from idaes.generic_models.properties.core.phase_equil.forms import log_fugacity
-from idaes.generic_models.properties.core.phase_equil import SmoothVLE
-from idaes.generic_models.properties.core.pure import NIST, RPP4, RPP5
-
-from idaes.generic_models.properties.core.generic.generic_reaction import (
-    ConcentrationForm)
-from idaes.generic_models.properties.core.reactions.dh_rxn import constant_dh_rxn
-from idaes.generic_models.properties.core.reactions.rate_constant import arrhenius
-from idaes.generic_models.properties.core.reactions.rate_forms import power_law_rate
-from idaes.core.util.exceptions import ConfigurationError
-
-# Set up logger
-_log = logging.getLogger(__name__)
-
-
-class EosType(enum.Enum):
-    PR = 1
-    IDEAL = 2
-
-# Property Sources
-
-# Source: NIST webbook
-# Properties: Heat capacity coefficients for all species except ethane,
-# propane, and butane. Reference enthalpies and entropies for all species.
-
-# Source: The Properties of Gases and Liquids (1987)
-# 4th edition, Chemical Engineering Series - Robert C. Reid
-# Properties: Critical temperatures and pressures. Omega.
-# Heat capacity coefficients for ethane, propane, and butane.
-
-_phase_dicts_pr = {
-    "Vap": {
-        "type": VaporPhase,
-        "equation_of_state": Cubic,
-        "equation_of_state_options": {"type": CubicType.PR}
-    },
-    "Liq": {
-        "type": LiquidPhase,
-        "equation_of_state": Cubic,
-        "equation_of_state_options": {"type": CubicType.PR}
-    },
-}
-
-_phase_dicts_ideal = {
-    "Vap": {
-        "type": VaporPhase,
-        "equation_of_state": Ideal,
-    },
-}
-
-_component_params = {
-    'H2': {
-        'type': Component,
-        'valid_phase_types': [PhaseType.vaporPhase],
-        'elemental_composition': {'H': 2},
-        'enth_mol_ig_comp': NIST,
-        'entr_mol_ig_comp': NIST,
-        'parameter_data': {
-            'mw': (0.0020159, pyunits.kg/pyunits.mol),
-            'pressure_crit': (13e5, pyunits.Pa),
-            'temperature_crit': (33.2, pyunits.K),
-            'omega': -0.218,
-            'cp_mol_ig_comp_coeff': {
-                'A': 33.066178,
-                'B': -11.363417,
-                'C': 11.432816,
-                'D': -2.772874,
-                'E': -0.158558,
-                'F': -9.980797,
-                'G': 172.707974,
-                'H': 0.0},
-        }
-    },
-    'CO': {
-        'type': Component,
-        'valid_phase_types': [PhaseType.vaporPhase],
-        'elemental_composition': {'C': 1, 'O': 1},
-        'enth_mol_ig_comp': NIST,
-        'entr_mol_ig_comp': NIST,
-        'parameter_data': {
-            'mw': (0.0280101, pyunits.kg/pyunits.mol),
-            'pressure_crit': (35e5, pyunits.Pa),
-            'temperature_crit': (132.9, pyunits.K),
-            'omega': 0.066,
-            'cp_mol_ig_comp_coeff': {
-                'A': 25.56759,
-                'B': 6.09613,
-                'C': 4.054656,
-                'D': -2.671301,
-                'E': 0.131021,
-                'F': -118.0089,
-                'G': 227.3665,
-                'H': -110.5271},
-        }
-    },
-    'H2O': {
-        'type': Component,
-        'valid_phase_types': [PhaseType.vaporPhase, PhaseType.liquidPhase],
-        "phase_equilibrium_form": {("Vap", "Liq"): log_fugacity},
-        'elemental_composition': {'H': 2, 'O': 1},
-        'enth_mol_ig_comp': NIST,
-        'entr_mol_ig_comp': NIST,
-        'cp_mol_ig_comp': NIST,
-        'pressure_sat_comp': NIST,
-        'parameter_data': {
-            'mw': (0.01801528, pyunits.kg/pyunits.mol),
-            'pressure_crit': (221.2e5, pyunits.Pa),
-            'temperature_crit': (647.3, pyunits.K),
-            'omega': 0.344,
-            'cp_mol_ig_comp_coeff': {
-                'A': 30.092,
-                'B': 6.832514,
-                'C': 6.793435,
-                'D': -2.53448,
-                'E': 0.082139,
-                'F': -250.881,
-                'G': 223.3967,
-                'H': -241.8264},
-            'pressure_sat_comp_coeff': { # NIST <- Stull 1947
-                'A': 4.6543,
-                'B': 1435.264,
-                'C': -64.848},
-        }
-    },
-    'CO2': {
-        'type': Component,
-        'valid_phase_types': [PhaseType.vaporPhase],
-        'elemental_composition': {'C': 1, 'O': 2},
-        'enth_mol_ig_comp': NIST,
-        'entr_mol_ig_comp': NIST,
-        'cp_mol_ig_comp': NIST,
-        'parameter_data': {
-            'mw': (0.04401, pyunits.kg/pyunits.mol),
-            'pressure_crit': (73.8e5, pyunits.Pa),
-            'temperature_crit': (304.1, pyunits.K),
-            'omega': 0.239,
-            'cp_mol_ig_comp_coeff': {
-                'A': 24.99735,
-                'B': 55.18696,
-                'C': -33.69137,
-                'D': 7.948387,
-                'E': -0.136638,
-                'F': -403.6075,
-                'G': 228.2431,
-                'H': -393.5224},
-        }
-    },
-    'O2': {
-        'type': Component,
-        'valid_phase_types': [PhaseType.vaporPhase],
-        'elemental_composition': {'O': 2},
-        'enth_mol_ig_comp': NIST,
-        'entr_mol_ig_comp': NIST,
-        'parameter_data': {
-            'mw': (0.031998, pyunits.kg/pyunits.mol),
-            'pressure_crit': (50.4e5, pyunits.Pa),
-            'temperature_crit': (154.6, pyunits.K),
-            'omega': 0.025,
-            'cp_mol_ig_comp_coeff': {
-                'A': 30.03235,
-                'B': 8.772972,
-                'C': -3.988133,
-                'D': 0.788313,
-                'E': -0.741599,
-                'F': -11.32468,
-                'G': 236.1663,
-                'H': 0.0},
-        }
-    },
-    'N2': {
-        'type': Component,
-        'valid_phase_types': [PhaseType.vaporPhase],
-        'elemental_composition': {'N': 2},
-        'enth_mol_ig_comp': NIST,
-        'entr_mol_ig_comp': NIST,
-        'parameter_data': {
-            'mw': (0.0280134, pyunits.kg/pyunits.mol),
-            'pressure_crit': (33.9e5, pyunits.Pa),
-            'temperature_crit': (126.2, pyunits.K),
-            'omega': 0.039,
-            'cp_mol_ig_comp_coeff': {
-                'A': 19.50583,
-                'B': 19.88705,
-                'C': -8.598535,
-                'D': 1.369784,
-                'E': 0.527601,
-                'F': -4.935202,
-                'G': 212.39,
-                'H': 0.0},
-        }
-    },
-    'Ar': {
-        'type': Component,
-        'valid_phase_types': [PhaseType.vaporPhase],
-        'elemental_composition': {'Ar': 1},
-        'enth_mol_ig_comp': NIST,
-        'entr_mol_ig_comp': NIST,
-        'parameter_data': {
-            'mw': (0.039948, pyunits.kg/pyunits.mol),
-            'pressure_crit': (48.7e5, pyunits.Pa),
-            'temperature_crit': (150.8, pyunits.K),
-            'omega': 0.001,
-            'cp_mol_ig_comp_coeff': {
-                'A': 20.786,
-                'B': 2.825911e-07,
-                'C': -1.464191e-07,
-                'D': 1.092131e-08,
-                'E': -3.661371e-08,
-                'F': -6.19735,
-                'G': 179.999,
-                'H': 0.0},
-        }
-    },
-    'CH4': {
-        'type': Component,
-        'valid_phase_types': [PhaseType.vaporPhase],
-        'elemental_composition': {'C': 1, 'H': 4},
-        'enth_mol_ig_comp': NIST,
-        'entr_mol_ig_comp': NIST,
-        'parameter_data': {
-            'mw': (0.0160425, pyunits.kg/pyunits.mol),
-            'pressure_crit': (46e5, pyunits.Pa),
-            'temperature_crit': (190.4, pyunits.K),
-            'omega': 0.011,
-            'cp_mol_ig_comp_coeff': {
-                'A': -0.703029,
-                'B': 108.4773,
-                'C': -42.52157,
-                'D': 5.862788,
-                'E': 0.678565,
-                'F': -76.84376,
-                'G': 158.7163,
-                'H': -74.8731},
-        }
-    },
-    'C2H6': {
-        'type': Component,
-        'valid_phase_types': [PhaseType.vaporPhase],
-        'elemental_composition': {'C': 2, 'H': 6},
-        'enth_mol_ig_comp': RPP4,
-        'entr_mol_ig_comp': RPP4,
-        'parameter_data': {
-            'mw': (0.030069, pyunits.kg/pyunits.mol),
-            'pressure_crit': (48.8e5, pyunits.Pa),
-            'temperature_crit': (305.4, pyunits.K),
-            'omega': 0.099,
-            'cp_mol_ig_comp_coeff': {
-                'A': 5.409,
-                'B': 1.781e-1,
-                'C': -6.938e-5,
-                'D': 8.713e-9},
-            'enth_mol_form_vap_comp_ref': (-84000, pyunits.J/pyunits.mol),
-            'entr_mol_form_vap_comp_ref': (
-                229.2, pyunits.J/pyunits.mol/pyunits.K)
-        }
-    },
-    'C3H8': {
-        'type': Component,
-        'valid_phase_types': [PhaseType.vaporPhase],
-        'elemental_composition': {'C': 3, 'H': 8},
-        'enth_mol_ig_comp': RPP4,
-        'entr_mol_ig_comp': RPP4,
-        'parameter_data': {
-            'mw': (0.0320849, pyunits.kg/pyunits.mol),
-            'pressure_crit': (42.5e5, pyunits.Pa),
-            'temperature_crit': (369.8, pyunits.K),
-            'omega': 0.153,
-            'cp_mol_ig_comp_coeff': {
-                'A': -4.224,
-                'B': 3.063e-1,
-                'C': -1.586e-4,
-                'D': 3.215e-8},
-            'enth_mol_form_vap_comp_ref': (-104700, pyunits.J/pyunits.mol),
-            'entr_mol_form_vap_comp_ref': (
-                270.3, pyunits.J/pyunits.mol/pyunits.K)
-        }
-    },
-    'C4H10': {
-        'type': Component,
-        'valid_phase_types': [PhaseType.vaporPhase],
-        'elemental_composition': {'C': 4, 'H': 10},
-        'enth_mol_ig_comp': RPP5,
-        'entr_mol_ig_comp': RPP5,
-        'parameter_data': {
-            'mw': (0.058123, pyunits.kg/pyunits.mol), # RPP5
-            'pressure_crit': (37.96e5, pyunits.Pa), # RPP5
-            'temperature_crit': (425.12, pyunits.K), # RPP5
-            'omega': 0.200, # RPP5
-            'cp_mol_ig_comp_coeff': { # RPP5
-                'a0': 5.547,
-                'a1': 5.536e-3,
-                'a2': 8.057e-5,
-                'a3': -10.571e-8,
-                'a4': 4.134e-11},
-            'enth_mol_form_vap_comp_ref': (
-                -125790, pyunits.J/pyunits.mol), # RPP5
-            'entr_mol_form_vap_comp_ref': (
-                310.23, pyunits.J/pyunits.mol/pyunits.K) # wikipedia data page
-        }
-    },
-    'H2S': {
-        'type': Component,
-        'valid_phase_types': [PhaseType.vaporPhase],
-        'elemental_composition': {'H':2, 'S':1},
-        'enth_mol_ig_comp': NIST,
-        'entr_mol_ig_comp': NIST,
-        'parameter_data': {
-            'mw': (0.034081, pyunits.kg/pyunits.mol), # NIST
-            'pressure_crit': (89.6291e5, pyunits.Pa), # NIST <- Goodwin 1983
-            'temperature_crit': (373.4, pyunits.K), # NIST <- Goodwin 1983
-            'omega': 0.090, # RPP5
-            'cp_mol_ig_comp_coeff': { # NIST <- Chase 1998
-                'A': 26.88412,
-                'B': 18.67809,
-                'C': 3.434203,
-                'D': -3.378702,
-                'E': 0.135882,
-                'F': -28.91211,
-                'G': 233.3747,
-                'H': -20.50202},
-        }
-    },
-    'SO2': {
-        'type': Component,
-        'valid_phase_types': [PhaseType.vaporPhase],
-        'elemental_composition': {'S':1, 'O':2},
-        'enth_mol_ig_comp': NIST,
-        'entr_mol_ig_comp': NIST,
-        'parameter_data': {
-            'mw': (0.064064, pyunits.kg/pyunits.mol), # NIST
-            'pressure_crit': (78.84e5, pyunits.Pa), # RPP5
-            'temperature_crit': (430.80, pyunits.K), # RPP5
-            'omega': 0.0, # RPP5 (Not listed)
-            'cp_mol_ig_comp_coeff': { # NIST <- Chase 1998
-                'A': 21.43049,
-                'B': 74.35094,
-                'C': -57.75217,
-                'D': 16.35534,
-                'E': 0.086731,
-                'F': -305.7688,
-                'G': 254.8872,
-                'H': -296.8422},
-        }
-    },
-    'C2H4': {
-        'type': Component,
-        'valid_phase_types': [PhaseType.vaporPhase],
-        'elemental_composition': {'C': 2, 'H': 4},
-        'enth_mol_ig_comp': NIST,
-        'entr_mol_ig_comp': NIST,
-        'parameter_data': {
-            'mw': (0.0280532, pyunits.kg/pyunits.mol), # NIST
-            'pressure_crit': (50.6e5, pyunits.Pa), # NIST
-            'temperature_crit': (282.5, pyunits.K), # NIST
-            'omega': 0.087, # RPP5
-            'cp_mol_ig_comp_coeff': { # NIST <- Chase 1998
-                'A': -6.387880,
-                'B': 184.4019,
-                'C': -112.9718,
-                'D': 28.49593,
-                'E': 0.315540,
-                'F': 48.17332,
-                'G': 163.1568,
-                'H': 52.46694},
-        }
-    },
-}
-
-
-# returns a configuration dictionary for the list of specified components
-def get_prop(components=None, phases="Vap", eos=EosType.PR):
-    if components is None:
-        components = list(_component_params.keys())
-    configuration = {
-        "components": {}, # fill in later based on selected components
-        "parameter_data": {},
-        "phases": {},
-        # Set base units of measurement
-        "base_units": {"time": pyunits.s,
-                       "length": pyunits.m,
-                       "mass": pyunits.kg,
-                       "amount": pyunits.mol,
-                       "temperature": pyunits.K},
-
-        # Specifying state definition
-        "state_definition": FTPx,
-        "state_bounds": {"flow_mol": (0, 8000, 50000, pyunits.mol/pyunits.s),
-                         "temperature": (273.15, 500, 2500, pyunits.K),
-                         "pressure": (5e4, 1.3e5, 1e8, pyunits.Pa)},
-        "pressure_ref": (101325, pyunits.Pa),
-        "temperature_ref": (298.15, pyunits.K),
-    }
-
-    c = configuration["components"]
-    for comp in components:
-        c[comp] = copy.deepcopy(_component_params[comp])
-    if isinstance(phases, str):
-        phases = [phases]
-    for k in phases:
-        if eos==EosType.PR:
-            configuration["phases"][k] = copy.deepcopy(_phase_dicts_pr[k])
-        elif eos==EosType.IDEAL:
-            if k == "Liq":
-                raise ConfigurationError(
-                    "This parameter set does not support Ideal EOS with liquid")
-            configuration["phases"][k] = copy.deepcopy(_phase_dicts_ideal[k])
-        else:
-            raise ValueError("Invalid EoS.")
-    if len(phases) > 1:
-        p = tuple(phases)
-        configuration["phases_in_equilibrium"] = [p]
-        configuration["phase_equilibrium_state"] = {p: SmoothVLE}
->>>>>>> 482ea0d1
 
 deprecation_warning("The natural_gas_PR module has been moved to "
                     "idaes.models_extra.power_generation.properties.natural_gas_PR",
                     version="2.0.0.alpha0")
 
-<<<<<<< HEAD
-from idaes.models_extra.power_generation.properties.natural_gas_PR import *
-=======
-def get_rxn(property_package, reactions=None):
-    rxns = {
-        "property_package":property_package,
-        "base_units":{
-            "time": pyo.units.s,
-            "length": pyo.units.m,
-            "mass": pyo.units.kg,
-            "amount": pyo.units.mol,
-            "temperature": pyo.units.K},
-        "rate_reactions":{
-            "ch4_cmb":{
-                "stoichiometry": {
-                    ("Vap", "CH4"): -1,
-                    ("Vap", "O2"): -2,
-                    ("Vap", "H2O"): 2,
-                    ("Vap", "CO2"): 1},
-                "heat_of_reaction": constant_dh_rxn,
-                "rate_constant": arrhenius,
-                "rate_form": power_law_rate,
-                "concentration_form": ConcentrationForm.moleFraction,
-                "parameter_data": {
-                    "dh_rxn_ref": 0,
-                    "arrhenius_const": 0,
-                    "energy_activation": 0}},
-            "c2h6_cmb":{
-                "stoichiometry": {
-                    ("Vap", "C2H6"): -2,
-                    ("Vap", "O2"): -7,
-                    ("Vap", "H2O"): 6,
-                    ("Vap", "CO2"): 4},
-                "heat_of_reaction": constant_dh_rxn,
-                "rate_constant": arrhenius,
-                "rate_form": power_law_rate,
-                "concentration_form": ConcentrationForm.moleFraction,
-                "parameter_data": {
-                    "dh_rxn_ref": 0,
-                    "arrhenius_const": 0,
-                    "energy_activation": 0}},
-            "c3h8_cmb":{
-                "stoichiometry": {
-                    ("Vap", "C3H8"): -1,
-                    ("Vap", "O2"): -5,
-                    ("Vap", "H2O"): 4,
-                    ("Vap", "CO2"): 3},
-                "heat_of_reaction": constant_dh_rxn,
-                "rate_constant": arrhenius,
-                "rate_form": power_law_rate,
-                "concentration_form": ConcentrationForm.moleFraction,
-                "parameter_data": {
-                    "dh_rxn_ref": 0,
-                    "arrhenius_const": 0,
-                    "energy_activation": 0}},
-            "c4h10_cmb":{
-                "stoichiometry": {
-                    ("Vap", "C4H10"): -2,
-                    ("Vap", "O2"): -13,
-                    ("Vap", "H2O"): 10,
-                    ("Vap", "CO2"): 8},
-                "heat_of_reaction": constant_dh_rxn,
-                "rate_constant": arrhenius,
-                "rate_form": power_law_rate,
-                "concentration_form": ConcentrationForm.moleFraction,
-                "parameter_data": {
-                    "dh_rxn_ref": 0,
-                    "arrhenius_const": 0,
-                    "energy_activation": 0}},
-            "co_cmb":{
-                "stoichiometry": {
-                    ("Vap", "CO"): -2,
-                    ("Vap", "O2"): -1,
-                    ("Vap", "CO2"): 2},
-                "heat_of_reaction": constant_dh_rxn,
-                "rate_constant": arrhenius,
-                "rate_form": power_law_rate,
-                "concentration_form": ConcentrationForm.moleFraction,
-                "parameter_data": {
-                    "dh_rxn_ref": 0,
-                    "arrhenius_const": 0,
-                    "energy_activation": 0}},
-            "h2_cmb":{
-                "stoichiometry": {
-                    ("Vap", "H2"): -2,
-                    ("Vap", "O2"): -1,
-                    ("Vap", "H2O"): 2},
-                "heat_of_reaction": constant_dh_rxn,
-                "rate_constant": arrhenius,
-                "rate_form": power_law_rate,
-                "concentration_form": ConcentrationForm.moleFraction,
-                "parameter_data": {
-                    "dh_rxn_ref": 0,
-                    "arrhenius_const": 0,
-                    "energy_activation": 0}},
-            "h2s_cmb":{
-                "stoichiometry": {
-                    ("Vap", "H2S"): -2,
-                    ("Vap", "O2"): -3,
-                    ("Vap", "H2O"): 2,
-                    ("Vap", "SO2"): 2},
-                "heat_of_reaction": constant_dh_rxn,
-                "rate_constant": arrhenius,
-                "rate_form": power_law_rate,
-                "concentration_form": ConcentrationForm.moleFraction,
-                "parameter_data": {
-                    "dh_rxn_ref": 0,
-                    "arrhenius_const": 0,
-                    "energy_activation": 0}},
-            "c2h4_cmb":{
-                "stoichiometry": {
-                    ("Vap", "C2H4"): -1,
-                    ("Vap", "O2"): -3,
-                    ("Vap", "H2O"): 2,
-                    ("Vap", "CO2"): 2},
-                "heat_of_reaction": constant_dh_rxn,
-                "rate_constant": arrhenius,
-                "rate_form": power_law_rate,
-                "concentration_form": ConcentrationForm.moleFraction,
-                "parameter_data": {
-                    "dh_rxn_ref": 0,
-                    "arrhenius_const": 0,
-                    "energy_activation": 0}},
-        }
-    }
-    if reactions is None:
-        return rxns
-    else:
-        for r in list(rxns["rate_reactions"].keys()):
-            if r not in reactions:
-                del rxns["rate_reactions"][r]
-        return rxns
->>>>>>> 482ea0d1
+from idaes.models_extra.power_generation.properties.natural_gas_PR import *