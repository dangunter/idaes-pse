--- conflicted
+++ resolved
@@ -26,11 +26,7 @@
 from idaes.core import (ProcessBlockData, declare_process_block_class,
                         UnitBlockData, useDefault)
 from idaes.core.util.config import is_property_parameter_block, list_of_floats
-<<<<<<< HEAD
 from idaes.core.util.exceptions import ConfigurationError, DynamicError
-=======
-from idaes.core.util.exceptions import DynamicError
->>>>>>> b531e6f2
 
 # Some more information about this module
 __author__ = "John Eslick, Qi Chen, Andrew Lee"
@@ -143,7 +139,6 @@
         Returns:
             None
         """
-<<<<<<< HEAD
         # Test to ensure model is constructed
         if not self._constructed:
             raise ConfigurationError('{} flowsheet has no parent object but '
@@ -155,18 +150,6 @@
         # Determine if this is top level flowsheet
         if self.parent_block() is None:
             # Flowsheet has no parent, so top level model
-=======
-        # Determine if this is top level flowsheet
-        if self.parent_block() is None:
-            # Flowsheet has no parent, so top level model
-            # Check that flowsheet has been set as concrete
-            if not self._constructed:
-                raise DynamicError('{} flowsheet has no parent object but '
-                                   'has not yet been constructed. Either '
-                                   'attach the flowsheet to a ConcreteModel '
-                                   'or use the argument concrete = True.'
-                                   .format(self.name))
->>>>>>> b531e6f2
             top_level = True
         elif isinstance(self.parent_block(), pe.ConcreteModel):
             # If flowsheet is attached to a ConcreteModel, this is a top level
