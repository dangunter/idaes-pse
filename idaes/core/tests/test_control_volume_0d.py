--- conflicted
+++ resolved
@@ -46,7 +46,6 @@
         self.component_list = Set(initialize=["c1", "c2"])
         self.phase_equilibrium_idx = Set(initialize=["e1", "e2"])
         self.element_list = Set(initialize=["H", "He", "Li"])
-<<<<<<< HEAD
 
         # Attribute to switch flow basis for testing
         self.basis_switch = 1
@@ -61,22 +60,6 @@
                                'energy': 'J',
                                'holdup': 'mol'})
 
-=======
-        
-        # Attribute to switch flow basis for testing
-        self.basis_switch = 1
-
-    @classmethod
-    def define_metadata(cls, obj):
-        obj.add_default_units({'time': 's',
-                               'length': 'm',
-                               'mass': 'g',
-                               'amount': 'mol',
-                               'temperature': 'K',
-                               'energy': 'J',
-                               'holdup': 'mol'})
-
->>>>>>> 42f6b1e8
 
 class SBlockBase(StateBlockBase):
     def initialize(blk, outlvl=0, optarg=None, solver=None,
@@ -492,11 +475,6 @@
     assert isinstance(m.fs.cv.rate_reaction_extent, Var)
     assert isinstance(m.fs.cv.rate_reaction_stoichiometry_constraint,
                       Constraint)
-<<<<<<< HEAD
-    assert isinstance(m.fs.cv.rate_reaction_extents_constraint,
-                      Constraint)
-=======
->>>>>>> 42f6b1e8
 
 
 def test_add_phase_component_balances_rate_rxns_no_ReactionBlock():
@@ -531,46 +509,6 @@
         m.fs.cv.add_phase_component_balances(has_rate_reactions=True)
 
 
-<<<<<<< HEAD
-def test_add_phase_component_balances_rate_rxns_no_volume():
-    m = ConcreteModel()
-    m.fs = Flowsheet(default={"dynamic": False})
-    m.fs.pp = PhysicalParameterBlock()
-    m.fs.rp = ReactionParameterBlock(default={"property_package": m.fs.pp})
-
-    m.fs.cv = ControlVolume0D(default={"property_package": m.fs.pp,
-                                       "reaction_package": m.fs.rp})
-
-    # Do not add geometry
-    m.fs.cv.add_state_blocks()
-    m.fs.cv.add_reaction_blocks()
-
-    with pytest.raises(ConfigurationError):
-        m.fs.cv.add_phase_component_balances(has_rate_reactions=True)
-
-
-def test_add_phase_component_balances_rate_rxns_no_reaction_rate():
-    m = ConcreteModel()
-    m.fs = Flowsheet(default={"dynamic": False})
-    m.fs.pp = PhysicalParameterBlock()
-    m.fs.rp = ReactionParameterBlock(default={"property_package": m.fs.pp})
-
-    m.fs.cv = ControlVolume0D(default={"property_package": m.fs.pp,
-                                       "reaction_package": m.fs.rp})
-
-    m.fs.cv.add_geometry()
-    m.fs.cv.add_state_blocks()
-    m.fs.cv.add_reaction_blocks()
-
-    m.fs.cv.reactions[0].del_component(
-            m.fs.cv.reactions[0].reaction_rate)
-
-    with pytest.raises(PropertyNotSupportedError):
-        m.fs.cv.add_phase_component_balances(has_rate_reactions=True)
-
-
-=======
->>>>>>> 42f6b1e8
 def test_add_phase_component_balances_eq_rxns():
     m = ConcreteModel()
     m.fs = Flowsheet(default={"dynamic": False})
@@ -1035,11 +973,6 @@
     assert isinstance(m.fs.cv.rate_reaction_extent, Var)
     assert isinstance(m.fs.cv.rate_reaction_stoichiometry_constraint,
                       Constraint)
-<<<<<<< HEAD
-    assert isinstance(m.fs.cv.rate_reaction_extents_constraint,
-                      Constraint)
-=======
->>>>>>> 42f6b1e8
 
 
 def test_add_total_component_balances_rate_rxns_no_ReactionBlock():
@@ -1074,46 +1007,6 @@
         m.fs.cv.add_total_component_balances(has_rate_reactions=True)
 
 
-<<<<<<< HEAD
-def test_add_total_component_balances_rate_rxns_no_volume():
-    m = ConcreteModel()
-    m.fs = Flowsheet(default={"dynamic": False})
-    m.fs.pp = PhysicalParameterBlock()
-    m.fs.rp = ReactionParameterBlock(default={"property_package": m.fs.pp})
-
-    m.fs.cv = ControlVolume0D(default={"property_package": m.fs.pp,
-                                       "reaction_package": m.fs.rp})
-
-    # Do not add geometry
-    m.fs.cv.add_state_blocks()
-    m.fs.cv.add_reaction_blocks()
-
-    with pytest.raises(ConfigurationError):
-        m.fs.cv.add_total_component_balances(has_rate_reactions=True)
-
-
-def test_add_total_component_balances_rate_rxns_no_reaction_rate():
-    m = ConcreteModel()
-    m.fs = Flowsheet(default={"dynamic": False})
-    m.fs.pp = PhysicalParameterBlock()
-    m.fs.rp = ReactionParameterBlock(default={"property_package": m.fs.pp})
-
-    m.fs.cv = ControlVolume0D(default={"property_package": m.fs.pp,
-                                       "reaction_package": m.fs.rp})
-
-    m.fs.cv.add_geometry()
-    m.fs.cv.add_state_blocks()
-    m.fs.cv.add_reaction_blocks()
-
-    m.fs.cv.reactions[0].del_component(
-            m.fs.cv.reactions[0].reaction_rate)
-
-    with pytest.raises(PropertyNotSupportedError):
-        m.fs.cv.add_total_component_balances(has_rate_reactions=True)
-
-
-=======
->>>>>>> 42f6b1e8
 def test_add_total_component_balances_eq_rxns():
     m = ConcreteModel()
     m.fs = Flowsheet(default={"dynamic": False})
@@ -1187,30 +1080,6 @@
         m.fs.cv.add_total_component_balances(has_equilibrium_reactions=True)
 
 
-<<<<<<< HEAD
-=======
-def test_add_total_component_balances_phase_eq():
-    m = ConcreteModel()
-    m.fs = Flowsheet(default={"dynamic": False})
-    m.fs.pp = PhysicalParameterBlock()
-    m.fs.rp = ReactionParameterBlock(default={"property_package": m.fs.pp})
-
-    m.fs.cv = ControlVolume0D(default={"property_package": m.fs.pp,
-                                       "reaction_package": m.fs.rp})
-
-    m.fs.cv.add_geometry()
-    m.fs.cv.add_state_blocks(has_phase_equilibrium=True)
-    m.fs.cv.add_reaction_blocks()
-
-    mb = m.fs.cv.add_total_component_balances(has_phase_equilibrium=True)
-
-    assert isinstance(mb, Constraint)
-    assert len(mb) == 2
-    assert isinstance(m.fs.cv.phase_equilibrium_generation, Var)
-    assert isinstance(m.fs.cv.phase_equilibrium_idx, Set)
-
-
->>>>>>> 42f6b1e8
 def test_add_total_component_balances_phase_eq_not_active():
     m = ConcreteModel()
     m.fs = Flowsheet(default={"dynamic": False})
@@ -1228,27 +1097,6 @@
         m.fs.cv.add_total_component_balances(has_phase_equilibrium=True)
 
 
-<<<<<<< HEAD
-=======
-def test_add_total_component_balances_phase_eq_no_idx():
-    m = ConcreteModel()
-    m.fs = Flowsheet(default={"dynamic": False})
-    m.fs.pp = PhysicalParameterBlock()
-    m.fs.rp = ReactionParameterBlock(default={"property_package": m.fs.pp})
-    m.fs.pp.del_component(m.fs.pp.phase_equilibrium_idx)
-
-    m.fs.cv = ControlVolume0D(default={"property_package": m.fs.pp,
-                                       "reaction_package": m.fs.rp})
-
-    m.fs.cv.add_geometry()
-    m.fs.cv.add_state_blocks(has_phase_equilibrium=True)
-    m.fs.cv.add_reaction_blocks()
-
-    with pytest.raises(PropertyNotSupportedError):
-        m.fs.cv.add_total_component_balances(has_phase_equilibrium=True)
-
-
->>>>>>> 42f6b1e8
 def test_add_total_component_balances_mass_transfer():
     m = ConcreteModel()
     m.fs = Flowsheet(default={"dynamic": False})
