--- conflicted
+++ resolved
@@ -395,11 +395,8 @@
 
                 return sum(b.phase_equilibrium_generation[t, r]*sd[r]
                            for r in b.phase_equilibrium_idx_ref)
-<<<<<<< HEAD
             else:
                 return 0
-=======
->>>>>>> 946ad890
 
         def transfer_term(b, t, p, j):
             return (b.mass_transfer_term[t, p, j] if has_mass_transfer else 0)
