##############################################################################
# Institute for the Design of Advanced Energy Systems Process Systems
# Engineering Framework (IDAES PSE Framework) Copyright (c) 2018, by the
# software owners: The Regents of the University of California, through
# Lawrence Berkeley National Laboratory,  National Technology & Engineering
# Solutions of Sandia, LLC, Carnegie Mellon University, West Virginia
# University Research Corporation, et al. All rights reserved.
# 
# Please see the files COPYRIGHT.txt and LICENSE.txt for full copyright and
# license information, respectively. Both files are also available online
# at the URL "https://github.com/IDAES/idaes".
##############################################################################
"""
Base class for control volumes
"""

from __future__ import division

# Import Python libraries
import logging

# Import Pyomo libraries
from pyomo.common.config import ConfigBlock, ConfigValue, In
from pyutilib.enum import Enum

# Import IDAES cores
from idaes.core import ProcessBlockData, useDefault
from idaes.core.util.config import (is_physical_parameter_block,
                                    is_reaction_parameter_block)
from idaes.core.util.exceptions import (ConfigurationError,
                                        DynamicError,
                                        BurntToast,
                                        PropertyPackageError)

__author__ = "Andrew Lee"

# Set up logger
_log = logging.getLogger(__name__)


# Enumerate options for material balances
MaterialBalanceType = Enum(
    'none',
    'componentPhase',
    'componentTotal',
    'elementTotal',
    'total')

# Enumerate options for energy balances
EnergyBalanceType = Enum(
    'none',
    'enthalpyPhase',
    'enthalpyTotal',
    'energyPhase',
    'energyTotal')

# Enumerate options for momentum balances
MomentumBalanceType = Enum(
    'none',
    'pressureTotal',
    'pressurePhase',
    'momentumTotal',
    'momentumPhase')

# Enumerate options for flow direction
FlowDirection = Enum(
    'forward',
    'backward')

# Set up example ConfigBlock that will work with ControlVolume autobuild method
CONFIG_Base = ProcessBlockData.CONFIG()
CONFIG_Base.declare("dynamic", ConfigValue(
    default=useDefault,
    domain=In([useDefault, True, False]),
    description="Dynamic model flag",
    doc="""Indicates whether this model will be dynamic,
**default** - useDefault. 
**Valid values:** {
**useDefault** - get flag from parent,
**True** - set as a dynamic model,
**False** - set as a steady-state model}"""))
CONFIG_Base.declare("has_holdup", ConfigValue(
    default=False,
    domain=In([True, False]),
    description="Holdup construction flag",
    doc="""Indicates whether holdup terms should be constructed or not.
Must be True if dynamic = True,
**default** - False.
**Valid values:** {
**True** - construct holdup terms,
**False** - do not construct holdup terms}"""))
CONFIG_Base.declare("material_balance_type", ConfigValue(
    default=MaterialBalanceType.componentPhase,
    domain=In(MaterialBalanceType),
    description="Material balance construction flag",
    doc="""Indicates what type of mass balance should be constructed,
**default** - MaterialBalanceType.componentPhase.
**Valid values:** {
**MaterialBalanceType.none** - exclude material balances,
**MaterialBalanceType.componentPhase** - use phase component balances,
**MaterialBalanceType.componentTotal** - use total component balances,
**MaterialBalanceType.elementTotal** - use total element balances,
**MaterialBalanceType.total** - use total material balance.}"""))
CONFIG_Base.declare("energy_balance_type", ConfigValue(
    default=EnergyBalanceType.enthalpyPhase,
    domain=In(EnergyBalanceType),
    description="Energy balance construction flag",
    doc="""Indicates what type of energy balance should be constructed,
**default** - EnergyBalanceType.enthalpyPhase.
**Valid values:** {
**EnergyBalanceType.none** - exclude energy balances,
**EnergyBalanceType.enthalpyTotal** - single ethalpy balance for material,
**EnergyBalanceType.enthalpyPhase** - ethalpy balances for each phase,
**EnergyBalanceType.energyTotal** - single energy balance for material,
**EnergyBalanceType.energyPhase** - energy balances for each phase.}"""))
CONFIG_Base.declare("momentum_balance_type", ConfigValue(
    default=MomentumBalanceType.pressureTotal,
    domain=In(MomentumBalanceType),
    description="Momentum balance construction flag",
    doc="""Indicates what type of momentum balance should be constructed,
**default** - MomentumBalanceType.pressureTotal.
**Valid values:** {
**MomentumBalanceType.none** - exclude momentum balances,
**MomentumBalanceType.pressureTotal** - single pressure balance for material,
**MomentumBalanceType.pressurePhase** - pressure balances for each phase,
**MomentumBalanceType.momentumTotal** - single momentum balance for material,
**MomentumBalanceType.momentumPhase** - momentum balances for each phase.}"""))
CONFIG_Base.declare("has_rate_reactions", ConfigValue(
    default=False,
    domain=In([True, False]),
    description="Rate reaction construction flag",
    doc="""Indicates whether terms for rate controlled reactions should be
constructed,
<<<<<<< HEAD
**default** - False. **Valid values:** {
=======
**default** - False.
**Valid values:** {
>>>>>>> 8c134bc0
**True** - include kinetic reaction terms,
**False** - exclude kinetic reaction terms.}"""))
CONFIG_Base.declare("has_equilibrium_reactions", ConfigValue(
    default=False,
    domain=In([True, False]),
    description="Equilibrium reaction construction flag",
    doc="""Indicates whether terms for equilibrium controlled reactions
should be constructed,
**default** - False.
**Valid values:** {
**True** - include equilibrium reaction terms,
**False** - exclude equilibrium reaction terms.}"""))
CONFIG_Base.declare("has_phase_equilibrium", ConfigValue(
    default=False,
    domain=In([True, False]),
    description="Phase equilibrium construction flag",
    doc="""Indicates whether terms for phase equilibrium should be
constructed,
**default** = False.
**Valid values:** {
**True** - include phase equilibrium terms
**False** - exclude phase equilibrium terms.}"""))
CONFIG_Base.declare("has_mass_transfer", ConfigValue(
    default=False,
    domain=In([True, False]),
    description="Mass transfer term construction flag",
    doc="""Indicates whether terms for mass transfer should be constructed,
**default** - False.
**Valid values:** {
**True** - include mass transfer terms,
**False** - exclude mass transfer terms.}"""))
CONFIG_Base.declare("has_heat_transfer", ConfigValue(
    default=False,
    domain=In([True, False]),
    description="Heat transfer term construction flag",
    doc="""Indicates whether terms for heat transfer should be constructed,
**default** - False.
**Valid values:** {
**True** - include heat transfer terms,
**False** - exclude heat transfer terms.}"""))
CONFIG_Base.declare("has_work_transfer", ConfigValue(
    default=False,
    domain=In([True, False]),
    description="Work transfer term construction flag",
    doc="""Indicates whether terms for work transfer should be constructed,
**default** - False.
**Valid values** {
**True** - include work transfer terms,
**False** - exclude work transfer terms.}"""))
CONFIG_Base.declare("has_pressure_change", ConfigValue(
    default=False,
    domain=In([True, False]),
    description="Pressure change term construction flag",
    doc="""Indicates whether terms for pressure change should be
constructed,
**default** - False.
**Valid values:** {
**True** - include pressure change terms,
**False** - exclude pressure change terms.}"""))
CONFIG_Base.declare("property_package", ConfigValue(
    default=useDefault,
    domain=is_physical_parameter_block,
    description="Property package to use for control volume",
    doc="""Property parameter object used to define property calculations,
**default** - useDefault.
**Valid values:** {
**useDefault** - use default package from parent model or flowsheet,
**PropertyParameterObject** - a PropertyParameterBlock object.}"""))
CONFIG_Base.declare("property_package_args", ConfigBlock(
    implicit=True,
    description="Arguments to use for constructing property packages",
    doc="""A ConfigBlock with arguments to be passed to a property block(s)
 and used when constructing these,
**default** - None.
**Valid values:** {
see property package for documentation.}"""))
CONFIG_Base.declare("reaction_package", ConfigValue(
    default=None,
    domain=is_reaction_parameter_block,
    description="Reaction package to use for control volume",
    doc="""Reaction parameter object used to define reaction calculations,
**default** - None.
**Valid values:** {
**None** - no reaction package,
**ReactionParameterBlock** - a ReactionParameterBlock object.}"""))
CONFIG_Base.declare("reaction_package_args", ConfigBlock(
    implicit=True,
    description="Arguments to use for constructing reaction packages",
    doc="""A ConfigBlock with arguments to be passed to a reaction block(s)
and used when constructing these,
**default** - None.
**Valid values:** {
see reaction package for documentation.}"""))


class ControlVolumeBase(ProcessBlockData):
    """
    The ControlVolumeBase Class forms the base class for all IDAES
    ControlVolume models. The purpose of this class is to automate the tasks
    common to all control volume blockss and ensure that the necessary
    attributes of a control volume block are present.

    The most signfiicant role of the ControlVolumeBase class is to set up the
    bconstruction arguments for the control volume block, automatically link to
    the time domain of the parent block, and to get the information about the
    property and reaction packages.
    """

    CONFIG = ProcessBlockData.CONFIG()
    CONFIG.declare("dynamic", ConfigValue(
        domain=In([useDefault, True, False]),
        default=useDefault,
        description="Dynamic model flag",
        doc="""Indicates whether this model will be dynamic, **default** -
useDefault. **Valid values:** {
**useDefault** - get flag from parent,
**True** - set as a dynamic model,
**False** - set as a steady-state model}"""))
    CONFIG.declare("property_package", ConfigValue(
        default=useDefault,
        domain=is_physical_parameter_block,
        description="Property package to use for control volume",
        doc="""Property parameter object used to define property calculations,
**default** - useDefault. **Valid values:** {
**useDefault** - use default package from parent model or flowsheet,
**PropertyParameterObject** - a PropertyParameterBlock object.}"""))
    CONFIG.declare("property_package_args", ConfigBlock(
        implicit=True,
        description="Arguments to use for constructing property packages",
        doc="""A ConfigBlock with arguments to be passed to a property block(s)
and used when constructing these, **default** - None. **Valid values:** {
see property package for documentation.}"""))
    CONFIG.declare("reaction_package", ConfigValue(
        default=None,
        domain=is_reaction_parameter_block,
        description="Reaction package to use for control volume",
        doc="""Reaction parameter object used to define reaction calculations,
**default** - None. **Valid values:** {
**None** - no reaction package,
**ReactionParameterBlock** - a ReactionParameterBlock object.}"""))
    CONFIG.declare("reaction_package_args", ConfigBlock(
        implicit=True,
        description="Arguments to use for constructing reaction packages",
        doc="""A ConfigBlock with arguments to be passed to a reaction block(s)
and used when constructing these, **default** - None. **Valid values:** {
see reaction package for documentation.}"""))
    CONFIG.declare("auto_construct", ConfigValue(
        default=False,
        domain=In([True, False]),
        description="Argument indicating whether ControlVolume should "
                    "automatically construct balance equations",
        doc="""If set to True, this argument will trigger the auto_construct
method which will attempt to construct a set of material, energy and momentum
balance equations based on the parent unit's config block. The parent unit must
have a config block which derives from CONFIG_Base, **default** - False.
**Valid values:** {**True** - use automatic construction,
**False** - do not use automatic construciton.}"""))

    def build(self):
        """
        General build method for Control Volumes blocks. This method calls a
        number of sub-methods which automate the construction of expected
        attributes of all ControlVolume blocks.

        Inheriting models should call `super().build`.

        Args:
            None

        Returns:
            None
        """
        super(ControlVolumeBase, self).build()

        # Setup dynamics flag and time domain
        self._setup_dynamics()

        # Get property package details
        self._get_property_package()

        # Get indexing sets
        self._get_indexing_sets()

        # Get reaction package details (as necessary)
        self._get_reaction_package()

        if self.config.auto_construct is True:
            self._auto_construct()

    def add_geometry(self, *args, **kwargs):
        # Placeholder method for add_geometry
        raise NotImplementedError(
                "{} control volume class has not implemented a method for "
                "add_geometry. Please contact the "
                "developer of the ControlVolume class you are using."
                .format(self.name))

    def add_material_balances(self,
                              balance_type=MaterialBalanceType.componentPhase,
                              **kwargs):
        """
        General method for adding material balances to a control volume.
        This method makes calls to specialised sub-methods for each type of
        material balance.

        Args:
            balance_type - MaterialBalanceType Enum indicating which type of
                    material balance should be constructed.
            dynamic - argument indicating whether material balances should
                    include temporal derivative terms. If not provided,
                    will use the dynamic flag of the control volume block
            has_holdup - whether material holdup terms should be included in
                    material balances. Must be True if dynamic = True
            has_rate_reactions - whether default generation terms for rate
                    reactions should be included in material balances
            has_equilibrium_reactions - whether generation terms should for
                    chemical equilibrium reactions should be included in
                    material balances
            has_phase_equilibrium - whether generation terms should for phase
                    equilibrium behaviour should be included in material
                    balances
            has_mass_transfer - whether generic mass transfer terms should be
                    included in material balances
            custom_molar_term - a Pyomo Expression reresenting custom terms to
                    be included in material balances on a molar basis.
            custom_mass_term - a Pyomo Expression reresenting custom terms to
                    be included in material balances on a mass basis.

        Returns:
            Constraint objects constructed by sub-method
        """
        if balance_type == MaterialBalanceType.none:
            mb = None
        elif balance_type == MaterialBalanceType.componentPhase:
            mb = self.add_phase_component_balances(**kwargs)
        elif balance_type == MaterialBalanceType.componentTotal:
            mb = self.add_total_component_balances(**kwargs)
        elif balance_type == MaterialBalanceType.elementTotal:
            mb = self.add_total_element_balances(**kwargs)
        elif balance_type == MaterialBalanceType.total:
            mb = self.add_total_material_balances(**kwargs)
        else:
            raise BurntToast(
                    "{} invalid balance_type for add_material_balances."
                    "Please contact the IDAES developers with this bug."
                    .format(self.name))

        return mb

    def add_energy_balances(self,
                            balance_type=EnergyBalanceType.enthalpyPhase,
                            **kwargs):
        """
        General method for adding energy balances to a control volume.
        This method makes calls to specialised sub-methods for each type of
        energy balance.

        Args:
            balance_type - EnergyBalanceType Enum indicating which type of
                    energy balance should be constructed.
            dynamic - argument indicating whether energy balances should
                    include temporal derivative terms. If not provided,
                    will use the dynamic flag of the control volume block
            has_holdup - whether material holdup terms should be included in
                    energy balances. Must be True if dynamic = True
            has_heat_transfer - whether generic heat transfer terms should be
                    included in energy balances
            has_work_transfer - whether generic mass transfer terms should be
                    included in energy balances
            custom_term - a Pyomo Expression reresenting custom terms to
                    be included in energy balances

        Returns:
            Constraint objects constructed by sub-method
        """
        if balance_type == EnergyBalanceType.none:
            eb = None
        elif balance_type == EnergyBalanceType.enthalpyPhase:
            eb = self.add_phase_enthalpy_balances(**kwargs)
        elif balance_type == EnergyBalanceType.enthalpyTotal:
            eb = self.add_total_enthalpy_balances(**kwargs)
        elif balance_type == EnergyBalanceType.energyTotal:
            eb = self.add_total_energy_balances(**kwargs)
        elif balance_type == EnergyBalanceType.energyPhase:
            eb = self.add_phase_energy_balances(**kwargs)
        else:
            raise BurntToast(
                    "{} invalid balance_type for add_energy_balances."
                    "Please contact the IDAES developers with this bug."
                    .format(self.name))

        return eb

    def add_momentum_balances(self,
                              balance_type=MomentumBalanceType.pressureTotal,
                              **kwargs):
        """
        General method for adding momentum balances to a control volume.
        This method makes calls to specialised sub-methods for each type of
        momentum balance.

        Args:
            balance_type - MomentumBalanceType Enum indicating which type of
                    momentum balance should be constructed.
            dynamic - argument indicating whether momentum balances should
                    include temporal derivative terms. If not provided,
                    will use the dynamic flag of the control volume block
            has_holdup - whether momentum holdup terms should be included in
                    momentum balances. Must be True if dynamic = True
            has_pressure_change - whether default generation terms for pressure
                    change should be included in momentum balances
            custom_term - a Pyomo Expression reresenting custom terms to
                    be included in momentum balances

        Returns:
            Constraint objects constructed by sub-method
        """
        if balance_type == MomentumBalanceType.none:
            mb = None
        elif balance_type == MomentumBalanceType.pressureTotal:
            mb = self.add_total_pressure_balances(**kwargs)
        elif balance_type == MomentumBalanceType.pressurePhase:
            mb = self.add_phase_pressure_balances(**kwargs)
        elif balance_type == MomentumBalanceType.momentumTotal:
            mb = self.add_total_momentum_balances(**kwargs)
        elif balance_type == MomentumBalanceType.momentumPhase:
            mb = self.add_phase_momentum_balances(**kwargs)
        else:
            raise BurntToast(
                    "{} invalid balance_type for add_momentum_balances."
                    "Please contact the IDAES developers with this bug."
                    .format(self.name))

        return mb

    def _auto_construct(self):
        """
        Placeholder _auto_construct method to ensure a useful exception is
        returned if auto_build is set to True but something breaks in the
        process. Derived ControlVolume classes should overload this.

        Args:
            None

        Returns:
            None
        """
        raise NotImplementedError(
                         "{} auto-construct failed as ControlVolume "
                         "class failed to create _auto_construct method."
                         "Please contact the IDAES developers with this bug."
                         .format(self.name))

    def _setup_dynamics(self):
        """
        This method automates the setting of the dynamic flag and time domain
        for control volume blocks.

        If dynamic flag is 'use_parent_value', method attempts to get the value
        of the dynamic flag from the parent model, otherwise the local value is
        used. The time domain is always collected from the parent model.

        Finally, the method checks the has_holdup argument (if present), and
        ensures that has_holdup is True if dynamic is True.

        Args:
            None

        Returns:
            None
        """
        # Check the dynamic flag, and retrieve if necessary
        if self.config.dynamic == useDefault:
            # Get dynamic flag from parent
            try:
                self.config.dynamic = self.parent_block().config.dynamic
            except AttributeError:
                # If parent does not have dynamic flag, raise Exception
                raise DynamicError('{} has a parent model '
                                   'with no dynamic attribute.'
                                   .format(self.name))

        # Try to get reference to time object from parent
        try:
            # TODO : replace with Reference
            object.__setattr__(self, "time", self.parent_block().time)
        except AttributeError:
            raise DynamicError('{} has a parent model '
                               'with no time domain'.format(self.name))

        # Check has_holdup, if present
        if self.config.dynamic:
            if hasattr(self.config, "has_holdup"):
                if not self.config.has_holdup:
                    # Dynamic model must have has_holdup = True
                    raise ConfigurationError(
                            '{} inconsistent arguments for control volume. '
                            'dynamic was set to True, which requires that'
                            'has_holdup = True (was False). Please correct '
                            'your arguments to be consistent.'
                            .format(self.name))

    def _get_property_package(self):
        """
        This method gathers the necessary information about the property
        package to be used in the control volume block.

        If a property package has not been provided by the user, the method
        searches up the model tree until it finds an object with the
        'default_property_package' attribute and uses this package for the
        control volume block.

        The method also gathers any default construction arguments specified
        for the property package and combines these with any arguments
        specified by the user for the control volume block (user specified
        arguments take priority over defaults).

        Args:
            None

        Returns:
            None
        """
        # Get property_package block if not provided in arguments
        parent = self.parent_block()
        if self.config.property_package == useDefault:
            # Try to get property_package from parent
            try:
                if parent.config.property_package is None:
                    parent.config.property_package = \
                        self._get_default_prop_pack()

                self.config.property_package = parent.config.property_package
            except AttributeError:
                self.config.property_package = self._get_default_prop_pack()

        # Get module of property package
        self._property_module = self.config.property_package._package_module

        # Check for any flowsheet level build arguments
        for k in self.config.property_package.config.default_arguments:
            if k not in self.config.property_package_args:
                self.config.property_package_args[k] = \
                    self.config.property_package.config.default_arguments[k]

    def _get_default_prop_pack(self):
        """
        This method is used to find a default property package defined at the
        flowsheet level if a package is not provided as an argument when
        instantiating the control volume block.

        Args:
            None

        Returns:
            None
        """
        parent = self.parent_block()
        while True:
            if hasattr(parent.config, "default_property_package"):
                break
            else:
                if parent.parent_block() is None:
                    raise ConfigurationError(
                            '{} no property package provided and '
                            'no default defined. Found end of '
                            'parent tree.'.format(self.name))
                elif parent.parent_block() == parent:
                    raise ConfigurationError(
                            '{} no property package provided and '
                            'no default defined. Found recursive '
                            'loop in parent tree.'.format(self.name))
                parent = parent.parent_block()

        _log.info('{} Using default property package'
                  .format(self.name))

        if parent.config.default_property_package is None:
            raise ConfigurationError(
                             '{} no default property package has been '
                             'specified at flowsheet level ('
                             'default_property_package = None)'
                             .format(self.name))

        return parent.config.default_property_package

    def _get_indexing_sets(self):
        """
        This method collects all necessary indexing sets from property
        parameter block and makes references to these for use within the
        control volume block. Collected indexing sets are phase_list and
        component_list.

        Args:
            None

        Returns:
            None
        """
        # Get phase and component list(s)
        try:
            # TODO : Look at ways to use Pyomo references, or create new Set
            object.__setattr__(self, "phase_list",
                               self.config.property_package.phase_list)
        except AttributeError:
            raise PropertyPackageError(
                    '{} property_package provided does not '
                    'contain a phase_list. '
                    'Please contact the developer of the property package.'
                    .format(self.name))
        try:
            # TODO : Look at ways to use Pyomo references, or create new Set
            object.__setattr__(self, "component_list",
                               self.config.property_package.component_list)
        except AttributeError:
            raise PropertyPackageError(
                    '{} property_package provided does not '
                    'contain a component_list. '
                    'Please contact the developer of the property package.'
                    .format(self.name))

    def _get_reaction_package(self):
        """
        This method gathers the necessary information about the reaction
        package to be used in the control volume block (if required).

        If a reaction package has been provided by the user, the method
        gathers any default construction arguments specified
        for the reaction package and combines these with any arguments
        specified by the user for the control volume block (user specified
        arguments take priority over defaults).

        Args:
            None

        Returns:
            None
        """
        if self.config.reaction_package is not None:
            # Get module of reaction package
            self._reaction_module = \
                self.config.reaction_package._package_module

            # Check for any flowsheet level build arguments
            for k in self.config.reaction_package.config.default_arguments:
                if k not in self.config.reaction_package_args:
                    self.config.reaction_package_args[k] = \
                       self.config.reaction_package.config.default_arguments[k]

    def _validate_add_balance_arguments(self, dynamic, has_holdup):
        """
        Method to validate dynamic and has_holdup arguments used by many
        balance equation methods.

        Args:
            dynamic, has_holdup

        Returns:
            Validated values of dynamic and has_holdup
        """
        # If dynamic argument not provided, try to get argument from parent
        if dynamic == useDefault:
            dynamic = self.config.dynamic
        elif dynamic and not self.config.dynamic:
            raise DynamicError("{} cannot have dynamic balance equations "
                               "within a steady-state control volume."
                               .format(self.name))

        # If dynamic = True, has_holdup must also be True
        if dynamic and not has_holdup:
            raise ConfigurationError(
                    "{} invalid arguments for dynamic and has_holdup. "
                    "If dynamic = True, has_holdup must also be True (was "
                    "False)".format(self.name))

        return dynamic, has_holdup

    def _get_phase_comp_list(self):
        """
        Method to collect phase-component list from property package.
        If property pakcage does not define a phase-component list, then it is
        assumed that all components are present in all phases.

        Args:
            None

        Returns:
            phase_component_list
        """
        # Get phase component list(s)
        if hasattr(self.config.property_package, "phase_component_list"):
            phase_component_list = (
                    self.config.property_package.phase_component_list)
        else:
            # Otherwise assume all components in all phases
            phase_component_list = {}
            for p in self.phase_list:
                phase_component_list[p] = self.component_list

        return phase_component_list

    # Add placeholder methods for adding property and reaction packages
    def add_state_blocks(self, *args, **kwargs):
        raise NotImplementedError(
                "{} control volume class has not implemented a method for "
                "add_state_blocks. Please contact the "
                "developer of the ControlVolume class you are using."
                .format(self.name))

    def add_reaction_blocks(self, *args, **kwargs):
        raise NotImplementedError(
                "{} control volume class has not implemented a method for "
                "add_reaction_blocks. Please contact the "
                "developer of the ControlVolume class you are using."
                .format(self.name))

    # Add placeholder methods for all types of material, energy and momentum
    # balance equations which return NotImplementedErrors
    def add_phase_component_balances(self, *args, **kwargs):
        raise NotImplementedError(
                "{} control volume class has not implemented a method for "
                "add_phase_component_material_balances. Please contact the "
                "developer of the ControlVolume class you are using."
                .format(self.name))

    def add_total_component_balances(self, *args, **kwargs):
        raise NotImplementedError(
                "{} control volume class has not implemented a method for "
                "add_total_component_material_balances. Please contact the "
                "developer of the ControlVolume class you are using."
                .format(self.name))

    def add_total_element_balances(self, *args, **kwargs):
        raise NotImplementedError(
                "{} control volume class has not implemented a method for "
                "add_total_element_material_balances. Please contact the "
                "developer of the ControlVolume class you are using."
                .format(self.name))

    def add_total_material_balances(self, *args, **kwargs):
        raise NotImplementedError(
                "{} control volume class has not implemented a method for "
                "add_total_material_balances. Please contact the "
                "developer of the ControlVolume class you are using."
                .format(self.name))

    def add_phase_enthalpy_balances(self, *args, **kwargs):
        raise NotImplementedError(
                "{} control volume class has not implemented a method for "
                "add_phase_enthalpy_balances. Please contact the "
                "developer of the ControlVolume class you are using."
                .format(self.name))

    def add_total_enthalpy_balances(self, *args, **kwargs):
        raise NotImplementedError(
                "{} control volume class has not implemented a method for "
                "add_total_enthalpy_balances. Please contact the "
                "developer of the ControlVolume class you are using."
                .format(self.name))

    def add_phase_energy_balances(self, *args, **kwargs):
        raise NotImplementedError(
                "{} control volume class has not implemented a method for "
                "add_phase_energy_balances. Please contact the "
                "developer of the ControlVolume class you are using."
                .format(self.name))

    def add_total_energy_balances(self, *args, **kwargs):
        raise NotImplementedError(
                "{} control volume class has not implemented a method for "
                "add_total_energy_balances. Please contact the "
                "developer of the ControlVolume class you are using."
                .format(self.name))

    def add_phase_pressure_balances(self, *args, **kwargs):
        raise NotImplementedError(
                "{} control volume class has not implemented a method for "
                "add_phase_pressure_balances. Please contact the "
                "developer of the ControlVolume class you are using."
                .format(self.name))

    def add_total_pressure_balances(self, *args, **kwargs):
        raise NotImplementedError(
                "{} control volume class has not implemented a method for "
                "add_total_pressure_balances. Please contact the "
                "developer of the ControlVolume class you are using."
                .format(self.name))

    def add_phase_momentum_balances(self, *args, **kwargs):
        raise NotImplementedError(
                "{} control volume class has not implemented a method for "
                "add_phase_momentum_balances. Please contact the "
                "developer of the ControlVolume class you are using."
                .format(self.name))

    def add_total_momentum_balances(self, *args, **kwargs):
        raise NotImplementedError(
                "{} control volume class has not implemented a method for "
                "add_total_momentum_balances. Please contact the "
                "developer of the ControlVolume class you are using."
                .format(self.name))<|MERGE_RESOLUTION|>--- conflicted
+++ resolved
@@ -5,7 +5,7 @@
 # Lawrence Berkeley National Laboratory,  National Technology & Engineering
 # Solutions of Sandia, LLC, Carnegie Mellon University, West Virginia
 # University Research Corporation, et al. All rights reserved.
-# 
+#
 # Please see the files COPYRIGHT.txt and LICENSE.txt for full copyright and
 # license information, respectively. Both files are also available online
 # at the URL "https://github.com/IDAES/idaes".
@@ -74,7 +74,7 @@
     domain=In([useDefault, True, False]),
     description="Dynamic model flag",
     doc="""Indicates whether this model will be dynamic,
-**default** - useDefault. 
+**default** - useDefault.
 **Valid values:** {
 **useDefault** - get flag from parent,
 **True** - set as a dynamic model,
@@ -131,12 +131,8 @@
     description="Rate reaction construction flag",
     doc="""Indicates whether terms for rate controlled reactions should be
 constructed,
-<<<<<<< HEAD
-**default** - False. **Valid values:** {
-=======
 **default** - False.
 **Valid values:** {
->>>>>>> 8c134bc0
 **True** - include kinetic reaction terms,
 **False** - exclude kinetic reaction terms.}"""))
 CONFIG_Base.declare("has_equilibrium_reactions", ConfigValue(
