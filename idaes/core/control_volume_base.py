--- conflicted
+++ resolved
@@ -137,12 +137,8 @@
     description="Rate reaction construction flag",
     doc="""Indicates whether terms for rate controlled reactions should be
 constructed,
-<<<<<<< HEAD
-**default** - False. **Valid values:** {
-=======
 **default** - False.
 **Valid values:** {
->>>>>>> 604f6b52
 **True** - include kinetic reaction terms,
 **False** - exclude kinetic reaction terms.}"""))
 CONFIG_Base.declare("has_equilibrium_reactions", ConfigValue(
